--- conflicted
+++ resolved
@@ -1004,7 +1004,7 @@
     f2c.wrapperpath.unlink()
     f2c.c_path.unlink()
 
-<<<<<<< HEAD
+
 @pytest.mark.parametrize('use_c_ptr', (False, True))
 @pytest.mark.parametrize('frontend', available_frontends())
 def test_transpile_call(here, frontend, use_c_ptr):
@@ -1056,7 +1056,8 @@
 
     for path in unlink_paths:
         path.unlink()
-=======
+
+
 @pytest.mark.parametrize('frontend', available_frontends())
 def test_transpile_multiconditional(here, builder, frontend):
     """
@@ -1165,5 +1166,4 @@
     #  'NotImplementedError' is raised
     f2c = FortranCTransformation()
     with pytest.raises(NotImplementedError):
-        f2c.apply(source=routine, path=here)
->>>>>>> 6b58fe7f
+        f2c.apply(source=routine, path=here)