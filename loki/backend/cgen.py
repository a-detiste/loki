--- conflicted
+++ resolved
@@ -145,8 +145,6 @@
         return self.format(' (*%s)', self.rec(expr.expression, PREC_NONE, *args, **kwargs))
 
     def map_inline_call(self, expr, enclosing_prec, *args, **kwargs):
-<<<<<<< HEAD
-
         if expr.function.name.lower() == 'mod':
             parameters = [self.rec(param, PREC_NONE, *args, **kwargs) for param in expr.parameters]
             # TODO: this check is not quite correct, as it should evaluate the
@@ -159,13 +157,12 @@
                     FindRealLiterals().visit(expr.parameters):
                 return f'fmod({parameters[0]}, {parameters[1]})'
             return f'({parameters[0]})%({parameters[1]})'
-        return super().map_inline_call(expr, enclosing_prec, *args, **kwargs)
-
-=======
+
         if expr.function.name.lower() == 'present':
             return self.format('true /*ATTENTION: present({%s})*/', expr.parameters[0].name)
+
         return super().map_inline_call(expr, enclosing_prec, *args, **kwargs)
->>>>>>> 6ecf132a
+
 
 class CCodegen(Stringifier):
     """
